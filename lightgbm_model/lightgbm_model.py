#!/usr/bin/env python3
# flake8: noqa

# %% Module Import
import numpy as np
import pandas as pd
import lightgbm as lgb
from sklearn.model_selection import StratifiedKFold
import warnings

warnings.filterwarnings("ignore")


# %% Load and preprocess data
def load_and_preprocess_data():
    # Load datasets
    customers = pd.read_csv("../data/Payments Fraud DataSet/customers.csv")
    terminals = pd.read_csv("../data/Payments Fraud DataSet/terminals.csv")
    merchants = pd.read_csv("../data/Payments Fraud DataSet/merchants.csv")
    train_tx = pd.read_csv("../data/Payments Fraud DataSet/transactions_train.csv")
    test_tx = pd.read_csv("../data/Payments Fraud DataSet/transactions_test.csv")

    # Merge train/test
    train_data = (
        train_tx.merge(customers, on="CUSTOMER_ID", how="left")
        .merge(terminals, on="TERMINAL_ID", how="left")
        .merge(merchants, on="MERCHANT_ID", how="left")
    )

    test_data = (
        test_tx.merge(customers, on="CUSTOMER_ID", how="left")
        .merge(terminals, on="TERMINAL_ID", how="left")
        .merge(merchants, on="MERCHANT_ID", how="left")
    )

    # --- Feature engineering ---
    def engineer_features(df):
        df["distance"] = np.sqrt(
            (df["x_customer_id"] - df["x_terminal_id"]) ** 2
            + (df["y_customer_id"] - df["y_terminal__id"]) ** 2
        )
        df["TX_TS"] = pd.to_datetime(df["TX_TS"])
        df["hour"] = df["TX_TS"].dt.hour
        df["day_of_week"] = df["TX_TS"].dt.dayofweek
        df["is_weekend"] = df["day_of_week"].isin([5, 6]).astype(int)

        df["cashback_ratio"] = df["TRANSACTION_CASHBACK_AMOUNT"] / (
            df["TX_AMOUNT"] + 1e-8
        )
        df["goods_ratio"] = df["TRANSACTION_GOODS_AND_SERVICES_AMOUNT"] / (
            df["TX_AMOUNT"] + 1e-8
        )

        customer_stats = (
            df.groupby("CUSTOMER_ID")["TX_AMOUNT"]
            .agg(["mean", "std"])
            .rename(columns={"mean": "customer_avg_tx", "std": "customer_std_tx"})
        )
        df = df.merge(customer_stats, on="CUSTOMER_ID", how="left")

        terminal_stats = (
            df.groupby("TERMINAL_ID")["TX_AMOUNT"]
            .agg(["mean", "std"])
            .rename(columns={"mean": "terminal_avg_tx", "std": "terminal_std_tx"})
        )
        df = df.merge(terminal_stats, on="TERMINAL_ID", how="left")

        df["tx_to_turnover_ratio"] = df["TX_AMOUNT"] / (
            df["ANNUAL_TURNOVER_CARD"] + 1e-8
        )
        df["distance_tx"] = df["distance"] * df["TX_AMOUNT"]

        for col in [
            "TX_AMOUNT",
            "TRANSACTION_GOODS_AND_SERVICES_AMOUNT",
            "TRANSACTION_CASHBACK_AMOUNT",
        ]:
            df[col + "_log"] = np.log1p(df[col])
        return df

    # Apply feature engineering
    train_data = engineer_features(train_data)
    test_data = engineer_features(test_data)

    return train_data, test_data


# %% Historical / temporal features
def add_historical_features(df, reference_df=None):
    ref = reference_df if reference_df is not None else df
    # Transaction counts
    df["cust_tx_count"] = df["CUSTOMER_ID"].map(
        ref.groupby("CUSTOMER_ID")["TX_ID"].count()
    )
    df["term_tx_count"] = df["TERMINAL_ID"].map(
        ref.groupby("TERMINAL_ID")["TX_ID"].count()
    )
    df["merch_tx_count"] = df["MERCHANT_ID"].map(
        ref.groupby("MERCHANT_ID")["TX_ID"].count()
    )

    # Mean amounts
    df["cust_tx_mean"] = df["CUSTOMER_ID"].map(
        ref.groupby("CUSTOMER_ID")["TX_AMOUNT"].mean()
    )
    df["term_tx_mean"] = df["TERMINAL_ID"].map(
        ref.groupby("TERMINAL_ID")["TX_AMOUNT"].mean()
    )
    df["merch_tx_mean"] = df["MERCHANT_ID"].map(
        ref.groupby("MERCHANT_ID")["TX_AMOUNT"].mean()
    )

    # Fraud rate per entity
    if "TX_FRAUD" in ref.columns:
        df["cust_fraud_rate"] = df["CUSTOMER_ID"].map(
            ref.groupby("CUSTOMER_ID")["TX_FRAUD"].mean()
        )
        df["term_fraud_rate"] = df["TERMINAL_ID"].map(
            ref.groupby("TERMINAL_ID")["TX_FRAUD"].mean()
        )
        df["merch_fraud_rate"] = df["MERCHANT_ID"].map(
            ref.groupby("MERCHANT_ID")["TX_FRAUD"].mean()
        )
    else:
        df["cust_fraud_rate"] = 0
        df["term_fraud_rate"] = 0
        df["merch_fraud_rate"] = 0

    # Fill missing
    df.fillna(0, inplace=True)
    return df

# Adding features to help capture recent behavior patterns, which are very useful for detecting anomalies like fraud.
def add_lag_features(df):
    # Sort the dataframe by transaction timestamp so that lag/rolling features make sense
    df = df.sort_values("TX_TS")
    
    df["TX_TS_unix"] = df["TX_TS"].astype(np.int64) // 10**9

    # --- Time since previous transaction features ---

    # For each customer, compute the time difference between the current and previous transaction
    df["cust_prev_tx_time"] = df.groupby("CUSTOMER_ID")["TX_TS_unix"].diff().fillna(0)

    df["term_prev_tx_time"] = df.groupby("TERMINAL_ID")["TX_TS_unix"].diff().fillna(0)

    # --- Rolling sum of last 3 transactions ---

    # For each customer, compute the rolling sum of the last 3 transaction amounts
    df["cust_last3_tx_sum"] = (
        df.groupby("CUSTOMER_ID")["TX_AMOUNT"]
        .rolling(3, min_periods=1)
        .sum()
        .reset_index(0, drop=True) 
    )

    # Similarly, for each terminal, compute rolling sum of last 3 transaction amounts
    df["term_last3_tx_sum"] = (
        df.groupby("TERMINAL_ID")["TX_AMOUNT"]
        .rolling(3, min_periods=1)
        .sum()
        .reset_index(0, drop=True)
    )

    # Return the dataframe with new features
    return df



# %% K-Fold target encoding
def kfold_target_encoding(train, y_col, cat_cols, n_splits=5):
    from sklearn.model_selection import StratifiedKFold

    skf = StratifiedKFold(n_splits=n_splits, shuffle=True, random_state=42)
    train_encoded = train.copy()
    for col in cat_cols:
        train_encoded[col + "_te"] = 0
        for train_idx, val_idx in skf.split(train, train[y_col]):
            fold_mean = train.iloc[train_idx].groupby(col)[y_col].mean()
            train_encoded.iloc[val_idx, train_encoded.columns.get_loc(col + "_te")] = (
                train.iloc[val_idx][col].map(fold_mean)
            )
        train_encoded[col + "_te"].fillna(train[y_col].mean(), inplace=True)
    return train_encoded


# %% Train LightGBM with cross-validation
def train_with_cv(train_data, test_data, num_features, cat_features, n_splits=5):
    # Prepare the feature matrix X and target y for training
    # Concatenate numeric features and target-encoded categorical features
    X = train_data[num_features + [f + "_te" for f in cat_features]].values
    y = train_data["TX_FRAUD"].values

    # Prepare the test feature matrix
    X_test = test_data[num_features + [f + "_te" for f in cat_features]].values
    # Extract the transaction IDs for the submission
    ids_test = test_data["TX_ID"].values

    # Initialize an array to store averaged predictions for the test set
    preds_test = np.zeros(len(X_test))

    # Define Stratified K-Fold cross-validation
    # Stratified ensures each fold has roughly the same proportion of fraud/non-fraud
    skf = StratifiedKFold(n_splits=n_splits, shuffle=True, random_state=42)

    # Loop over each fold
    for fold, (train_idx, valid_idx) in enumerate(skf.split(X, y)):
        print(f"Training fold {fold+1}/{n_splits}...")

        # Split training data into training and validation sets for this fold
        X_tr, X_val = X[train_idx], X[valid_idx]
        y_tr, y_val = y[train_idx], y[valid_idx]

        # Compute number of positive and negative samples in training
        # Used to handle class imbalance
        n_pos = y_tr.sum()
        n_neg = len(y_tr) - n_pos

        # LightGBM parameters
        params = {
            "objective": "binary", 
            "metric": "auc",         
            "boosting_type": "gbdt",
            "learning_rate": 0.01,  
            "num_leaves": 128,      
            "min_data_in_leaf": 30,  
            "feature_fraction": 0.8,
            "bagging_fraction": 0.8, 
            "bagging_freq": 5,  
            "scale_pos_weight": n_neg / n_pos,  
            "seed": 42,            
            "verbose": -1,          
        }

        # Create LightGBM datasets
        dtrain = lgb.Dataset(X_tr, label=y_tr)
        dvalid = lgb.Dataset(X_val, label=y_val, reference=dtrain)

        # Train the model with early stopping and logging
        model = lgb.train(
            params,
            dtrain,
            num_boost_round=5000,               
            valid_sets=[dtrain, dvalid],         
            callbacks=[lgb.early_stopping(100), 
                       lgb.log_evaluation(200)], 
        )

        # Predict on the test set using the best iteration
        # Average predictions across folds
        preds_test += model.predict(X_test, num_iteration=model.best_iteration) / n_splits

    # Prepare submission DataFrame
    submission = pd.DataFrame({"TX_ID": ids_test, "TX_FRAUD": preds_test})

    # Save predictions to CSV
    submission.to_csv("submission_lgbm.csv", index=False)
    print(f"Submission saved: {submission.shape[0]} rows")

    # Return the submission DataFrame
    return submission



# %% Main
<<<<<<< HEAD

print("Loading and preprocessing data...")
X_train, y_train, X_test, y_test, ids_test = load_and_preprocess_data()

print(f"Training data shape: {X_train.shape}")
print(f"Test data shape: {X_test.shape}")
print(f"Fraud rate: {y_train.mean():.4f}")

print("Training LightGBM model...")
lgb_model = train_lightgbm(X_train, y_train, X_test, y_test, ids_test)
=======
if __name__ == "__main__":
    print("Loading and processing data...")
    train_data, test_data = load_and_preprocess_data()

    # Add historical/lag features
    print("Adding historical features...")
    train_data = add_historical_features(train_data)
    test_data = add_historical_features(test_data, reference_df=train_data)

    print("Adding lag features...")
    train_data = add_lag_features(train_data)
    test_data = add_lag_features(test_data)

    # Define features
    num_features = [
        "TX_AMOUNT_log",
        "TRANSACTION_GOODS_AND_SERVICES_AMOUNT_log",
        "TRANSACTION_CASHBACK_AMOUNT_log",
        "x_customer_id",
        "y_customer_id",
        "x_terminal_id",
        "y_terminal__id",
        "distance",
        "hour",
        "day_of_week",
        "is_weekend",
        "cashback_ratio",
        "goods_ratio",
        "ANNUAL_TURNOVER_CARD",
        "ANNUAL_TURNOVER",
        "AVERAGE_TICKET_SALE_AMOUNT",
        "customer_avg_tx",
        "customer_std_tx",
        "terminal_avg_tx",
        "terminal_std_tx",
        "tx_to_turnover_ratio",
        "distance_tx",
        "cust_tx_count",
        "term_tx_count",
        "merch_tx_count",
        "cust_tx_mean",
        "term_tx_mean",
        "merch_tx_mean",
        "cust_fraud_rate",
        "term_fraud_rate",
        "merch_fraud_rate",
        "cust_prev_tx_time",
        "term_prev_tx_time",
        "cust_last3_tx_sum",
        "term_last3_tx_sum",
    ]
    cat_features = [
        "CARD_BRAND",
        "TRANSACTION_TYPE",
        "TRANSACTION_STATUS",
        "TRANSACTION_CURRENCY",
        "CARD_COUNTRY_CODE",
        "IS_RECURRING_TRANSACTION",
        "BUSINESS_TYPE",
        "OUTLET_TYPE",
    ]

    # K-Fold target encoding
    print("Applying K-Fold target encoding...")
    train_data = kfold_target_encoding(train_data, "TX_FRAUD", cat_features)
    for col in cat_features:
        test_data[col + "_te"] = (
            test_data[col]
            .map(train_data.groupby(col)[col + "_te"].mean())
            .fillna(train_data["TX_FRAUD"].mean())
        )

    print("Training LightGBM with CV...")
    submission = train_with_cv(train_data, test_data, num_features, cat_features)

# %%
>>>>>>> 63dd26cf
<|MERGE_RESOLUTION|>--- conflicted
+++ resolved
@@ -33,49 +33,65 @@
         .merge(merchants, on="MERCHANT_ID", how="left")
     )
 
-    # --- Feature engineering ---
+    # --- Feature engineering (enhanced with data.py features) ---
     def engineer_features(df):
+        df["TX_TS"] = pd.to_datetime(df["TX_TS"])
+        
+        # Basic time features
+        df["hour"] = df["TX_TS"].dt.hour
+        df["day_of_week"] = df["TX_TS"].dt.dayofweek
+        df["is_weekend"] = df["day_of_week"].isin([5, 6]).astype(int)
+        df["is_night"] = ((df["hour"] >= 22) | (df["hour"] <= 6)).astype(int)
+        
+        # Time of day as continuous feature (from data.py)
+        df["time_of_day"] = (df["TX_TS"].dt.hour * 3600 + 
+                             df["TX_TS"].dt.minute * 60 + 
+                             df["TX_TS"].dt.second) / 86400
+        
+        # Distance features
         df["distance"] = np.sqrt(
             (df["x_customer_id"] - df["x_terminal_id"]) ** 2
             + (df["y_customer_id"] - df["y_terminal__id"]) ** 2
         )
-        df["TX_TS"] = pd.to_datetime(df["TX_TS"])
-        df["hour"] = df["TX_TS"].dt.hour
-        df["day_of_week"] = df["TX_TS"].dt.dayofweek
-        df["is_weekend"] = df["day_of_week"].isin([5, 6]).astype(int)
-
-        df["cashback_ratio"] = df["TRANSACTION_CASHBACK_AMOUNT"] / (
-            df["TX_AMOUNT"] + 1e-8
-        )
-        df["goods_ratio"] = df["TRANSACTION_GOODS_AND_SERVICES_AMOUNT"] / (
-            df["TX_AMOUNT"] + 1e-8
-        )
-
+        df["distance_tx"] = df["distance"] * df["TX_AMOUNT"]
+        
+        # Amount ratios
+        df["cashback_ratio"] = df["TRANSACTION_CASHBACK_AMOUNT"] / (df["TX_AMOUNT"] + 1e-8)
+        df["goods_ratio"] = df["TRANSACTION_GOODS_AND_SERVICES_AMOUNT"] / (df["TX_AMOUNT"] + 1e-8)
+        
+        # Log transformations
+        for col in ["TX_AMOUNT", "TRANSACTION_GOODS_AND_SERVICES_AMOUNT", "TRANSACTION_CASHBACK_AMOUNT"]:
+            df[col + "_log"] = np.log1p(df[col])
+        
+        # Merchant features (from data.py)
+        df["tax_exempt"] = df["TAX_EXCEMPT_INDICATOR"].astype(int)
+        df["annual_turnover_log"] = np.log1p(df["ANNUAL_TURNOVER"].fillna(0))
+        df["avg_ticket_log"] = np.log1p(df["AVERAGE_TICKET_SALE_AMOUNT"].fillna(0))
+        
+        # MCC frequency encoding (from data.py)
+        mcc_freq = df["MCC_CODE"].value_counts(normalize=True)
+        df["mcc_frequency"] = df["MCC_CODE"].map(mcc_freq).fillna(0)
+        
+        # Recurring transaction feature
+        df["is_recurring"] = (df["IS_RECURRING_TRANSACTION"] == "Y").astype(int)
+        
+        # Customer/terminal statistics
         customer_stats = (
             df.groupby("CUSTOMER_ID")["TX_AMOUNT"]
             .agg(["mean", "std"])
             .rename(columns={"mean": "customer_avg_tx", "std": "customer_std_tx"})
         )
         df = df.merge(customer_stats, on="CUSTOMER_ID", how="left")
-
+        
         terminal_stats = (
             df.groupby("TERMINAL_ID")["TX_AMOUNT"]
             .agg(["mean", "std"])
             .rename(columns={"mean": "terminal_avg_tx", "std": "terminal_std_tx"})
         )
         df = df.merge(terminal_stats, on="TERMINAL_ID", how="left")
-
-        df["tx_to_turnover_ratio"] = df["TX_AMOUNT"] / (
-            df["ANNUAL_TURNOVER_CARD"] + 1e-8
-        )
-        df["distance_tx"] = df["distance"] * df["TX_AMOUNT"]
-
-        for col in [
-            "TX_AMOUNT",
-            "TRANSACTION_GOODS_AND_SERVICES_AMOUNT",
-            "TRANSACTION_CASHBACK_AMOUNT",
-        ]:
-            df[col + "_log"] = np.log1p(df[col])
+        
+        df["tx_to_turnover_ratio"] = df["TX_AMOUNT"] / (df["ANNUAL_TURNOVER_CARD"] + 1e-8)
+        
         return df
 
     # Apply feature engineering
@@ -263,92 +279,83 @@
 
 
 # %% Main
-<<<<<<< HEAD
-
-print("Loading and preprocessing data...")
-X_train, y_train, X_test, y_test, ids_test = load_and_preprocess_data()
-
-print(f"Training data shape: {X_train.shape}")
-print(f"Test data shape: {X_test.shape}")
-print(f"Fraud rate: {y_train.mean():.4f}")
-
-print("Training LightGBM model...")
-lgb_model = train_lightgbm(X_train, y_train, X_test, y_test, ids_test)
-=======
-if __name__ == "__main__":
-    print("Loading and processing data...")
-    train_data, test_data = load_and_preprocess_data()
-
-    # Add historical/lag features
-    print("Adding historical features...")
-    train_data = add_historical_features(train_data)
-    test_data = add_historical_features(test_data, reference_df=train_data)
-
-    print("Adding lag features...")
-    train_data = add_lag_features(train_data)
-    test_data = add_lag_features(test_data)
-
-    # Define features
-    num_features = [
-        "TX_AMOUNT_log",
-        "TRANSACTION_GOODS_AND_SERVICES_AMOUNT_log",
-        "TRANSACTION_CASHBACK_AMOUNT_log",
-        "x_customer_id",
-        "y_customer_id",
-        "x_terminal_id",
-        "y_terminal__id",
-        "distance",
-        "hour",
-        "day_of_week",
-        "is_weekend",
-        "cashback_ratio",
-        "goods_ratio",
-        "ANNUAL_TURNOVER_CARD",
-        "ANNUAL_TURNOVER",
-        "AVERAGE_TICKET_SALE_AMOUNT",
-        "customer_avg_tx",
-        "customer_std_tx",
-        "terminal_avg_tx",
-        "terminal_std_tx",
-        "tx_to_turnover_ratio",
-        "distance_tx",
-        "cust_tx_count",
-        "term_tx_count",
-        "merch_tx_count",
-        "cust_tx_mean",
-        "term_tx_mean",
-        "merch_tx_mean",
-        "cust_fraud_rate",
-        "term_fraud_rate",
-        "merch_fraud_rate",
-        "cust_prev_tx_time",
-        "term_prev_tx_time",
-        "cust_last3_tx_sum",
-        "term_last3_tx_sum",
-    ]
-    cat_features = [
-        "CARD_BRAND",
-        "TRANSACTION_TYPE",
-        "TRANSACTION_STATUS",
-        "TRANSACTION_CURRENCY",
-        "CARD_COUNTRY_CODE",
-        "IS_RECURRING_TRANSACTION",
-        "BUSINESS_TYPE",
-        "OUTLET_TYPE",
-    ]
-
-    # K-Fold target encoding
-    print("Applying K-Fold target encoding...")
-    train_data = kfold_target_encoding(train_data, "TX_FRAUD", cat_features)
-    for col in cat_features:
-        test_data[col + "_te"] = (
-            test_data[col]
-            .map(train_data.groupby(col)[col + "_te"].mean())
-            .fillna(train_data["TX_FRAUD"].mean())
-        )
-
-    print("Training LightGBM with CV...")
-    submission = train_with_cv(train_data, test_data, num_features, cat_features)
-
-# %%
->>>>>>> 63dd26cf
+print("Loading and processing data...")
+train_data, test_data = load_and_preprocess_data()
+
+# Add historical/lag features
+print("Adding historical features...")
+train_data = add_historical_features(train_data)
+test_data = add_historical_features(test_data, reference_df=train_data)
+
+print("Adding lag features...")
+train_data = add_lag_features(train_data)
+test_data = add_lag_features(test_data)
+
+# Define features (enhanced with data.py features)
+num_features = [
+    "TX_AMOUNT_log",
+    "TRANSACTION_GOODS_AND_SERVICES_AMOUNT_log",
+    "TRANSACTION_CASHBACK_AMOUNT_log",
+    "x_customer_id",
+    "y_customer_id",
+    "x_terminal_id",
+    "y_terminal__id",
+    "distance",
+    "hour",
+    "day_of_week",
+    "is_weekend",
+    "is_night",
+    "time_of_day",
+    "cashback_ratio",
+    "goods_ratio",
+    "tax_exempt",
+    "annual_turnover_log",
+    "avg_ticket_log",
+    "mcc_frequency",
+    "is_recurring",
+    "ANNUAL_TURNOVER_CARD",
+    "ANNUAL_TURNOVER",
+    "AVERAGE_TICKET_SALE_AMOUNT",
+    "customer_avg_tx",
+    "customer_std_tx",
+    "terminal_avg_tx",
+    "terminal_std_tx",
+    "tx_to_turnover_ratio",
+    "distance_tx",
+    "cust_tx_count",
+    "term_tx_count",
+    "merch_tx_count",
+    "cust_tx_mean",
+    "term_tx_mean",
+    "merch_tx_mean",
+    "cust_fraud_rate",
+    "term_fraud_rate",
+    "merch_fraud_rate",
+    "cust_prev_tx_time",
+    "term_prev_tx_time",
+    "cust_last3_tx_sum",
+    "term_last3_tx_sum",
+]
+cat_features = [
+    "CARD_BRAND",
+    "TRANSACTION_TYPE",
+    "TRANSACTION_STATUS",
+    "TRANSACTION_CURRENCY",
+    "CARD_COUNTRY_CODE",
+    "IS_RECURRING_TRANSACTION",
+    "BUSINESS_TYPE",
+    "OUTLET_TYPE",
+]
+
+# K-Fold target encoding
+print("Applying K-Fold target encoding...")
+train_data = kfold_target_encoding(train_data, "TX_FRAUD", cat_features)
+for col in cat_features:
+    test_data[col + "_te"] = (
+        test_data[col]
+        .map(train_data.groupby(col)[col + "_te"].mean())
+        .fillna(train_data["TX_FRAUD"].mean())
+    )
+
+print("Training LightGBM with CV...")
+submission = train_with_cv(train_data, test_data, num_features, cat_features)